﻿/*
 * Copyright (c) 2016 The ZLToolKit project authors. All Rights Reserved.
 *
 * This file is part of ZLToolKit(https://github.com/xiongziliang/ZLToolKit).
 *
 * Use of this source code is governed by MIT license that can be found in the
 * LICENSE file in the root of the source tree. All contributing project authors
 * may be found in the AUTHORS file in the root of the source tree.
 */

#ifndef EventPoller_h
#define EventPoller_h

#include <mutex>
#include <thread>
#include <string>
#include <functional>
#include <memory>
#include <unordered_map>
#include "PipeWrap.h"
#include "Util/logger.h"
#include "Util/util.h"
#include "Util/List.h"
#include "Thread/TaskExecutor.h"
#include "Thread/ThreadPool.h"
using namespace std;

#if defined(__linux__) || defined(__linux)
#define HAS_EPOLL
#endif //__linux__

namespace toolkit {

typedef enum {
    Event_Read = 1 << 0, //读事件
    Event_Write = 1 << 1, //写事件
    Event_Error = 1 << 2, //错误事件
    Event_LT    = 1 << 3,//水平触发
} Poll_Event;

typedef function<void(int event)> PollEventCB;
typedef function<void(bool success)> PollDelCB;
typedef TaskCancelableImp<uint64_t(void)> DelayTask;

class EventPoller : public TaskExecutor , public std::enable_shared_from_this<EventPoller> {
public:
    typedef std::shared_ptr<EventPoller> Ptr;
    friend class EventPollerPool;
    friend class WorkThreadPool;
    ~EventPoller();

    /**
     * 获取EventPollerPool单例中的第一个EventPoller实例，
     * 保留该接口是为了兼容老代码
     * @return 单例
     */
    static EventPoller &Instance();

    /**
     * 添加事件监听
     * @param fd 监听的文件描述符
     * @param event 事件类型，例如 Event_Read | Event_Write
     * @param eventCb 事件回调functional
     * @return -1:失败，0:成功
     */
    int addEvent(int fd, int event, PollEventCB &&eventCb);

    /**
     * 删除事件监听
     * @param fd 监听的文件描述符
     * @param delCb 删除成功回调functional
     * @return -1:失败，0:成功
     */
    int delEvent(int fd, PollDelCB &&delCb = nullptr);

    /**
     * 修改监听事件类型
     * @param fd 监听的文件描述符
     * @param event 事件类型，例如 Event_Read | Event_Write
     * @return -1:失败，0:成功
     */
    int modifyEvent(int fd, int event);

    /**
     * 异步执行任务
     * @param task 任务
     * @param may_sync 如果调用该函数的线程就是本对象的轮询线程，那么may_sync为true时就是同步执行任务
     * @return 是否成功，一定会返回true
     */
    Task::Ptr async(TaskIn &&task, bool may_sync = true) override ;

    /**
     * 同async方法，不过是把任务打入任务列队头，这样任务优先级最高
     * @param task 任务
     * @param may_sync 如果调用该函数的线程就是本对象的轮询线程，那么may_sync为true时就是同步执行任务
     * @return 是否成功，一定会返回true
     */
    Task::Ptr async_first(TaskIn &&task, bool may_sync = true) override ;

    /**
     * 判断执行该接口的线程是否为本对象的轮询线程
     * @return 是否为本对象的轮询线程
     */
    bool isCurrentThread();

    /**
     * 延时执行某个任务
     * @param delayMS 延时毫秒数
     * @param task 任务，返回值为0时代表不再重复任务，否则为下次执行延时，如果任务中抛异常，那么默认不重复任务
     * @return 可取消的任务标签
     */
    DelayTask::Ptr doDelayTask(uint64_t delayMS, function<uint64_t()> &&task);

    /**
<<<<<<< HEAD
     * TODO: write comment
     * @param task 任务，返回值为0时代表不再重复任务，否则为下次执行延时，如果任务中抛异常，那么默认不重复任务
     * @return 可取消的任务标签
     */
    DelayTask::Ptr doTaskOnPollerThread(function<void()> &&task);
=======
     * TODO: write comment here
     * @param task 任务，返回值为0时代表不再重复任务，否则为下次执行延时，如果任务中抛异常，那么默认不重复任务
     * @return 可取消的任务标签
     */
    void doTaskOnPollerThread(function<void()> &&task);

>>>>>>> 5aedb19e

    /**
     * 获取当前线程关联的Poller实例
     * @return
     */
    static EventPoller::Ptr getCurrentPoller();
private:
    /**
     * 本对象只允许在EventPollerPool中构造
     */
    EventPoller(ThreadPool::Priority priority = ThreadPool::PRIORITY_HIGHEST);

    /**
     * 执行事件轮询
     * @param blocked 是否用执行该接口的线程执行轮询
     * @param registCurrentPoller 是否注册到全局map
     */
    void runLoop(bool blocked , bool registCurrentPoller);

    /**
     * 内部管道事件，用于唤醒轮询线程用
     */
    void onPipeEvent();

    /**
     * 切换线程并执行任务
     * @param task
     * @param may_sync
     * @param first
     * @return
     */
    Task::Ptr async_l(TaskIn &&task, bool may_sync = true,bool first = false) ;

    /**
     * 阻塞当前线程，等待轮询线程退出;
     * 在执行shutdown接口时本函数会退出
     */
    void wait() ;


    /**
     * 结束事件轮询
     * 需要指出的是，一旦结束就不能再次恢复轮询线程
     */
    void shutdown();

    /**
     * 刷新延时任务
     */
    uint64_t flushDelayTask(uint64_t now);

    /**
     * 获取select或epoll休眠时间
     */
    uint64_t getMinDelay();
private:
    class ExitException : public std::exception{
    public:
        ExitException(){}
        ~ExitException(){}
    };
private:
    ThreadPool::Priority _priority;
    //正在运行事件循环时该锁处于被锁定状态
    mutex _mtx_runing;
    //执行事件循环的线程
    thread *_loopThread = nullptr;
    //通知事件循环的线程已启动
    semaphore _sem_run_started;
    //事件循环的线程id
    thread::id _loopThreadId;
    //内部事件管道
    PipeWrap _pipe;
    //从其他线程切换过来的任务
    List<Task::Ptr> _list_task;
    mutex _mtx_task;
    bool _exit_flag;

#if defined(HAS_EPOLL)
    //epoll相关
    int _epoll_fd = -1;
    unordered_map<int, std::shared_ptr<PollEventCB> > _event_map;
#else
    //select相关
    struct Poll_Record{
        typedef std::shared_ptr<Poll_Record> Ptr;
        int event;
        int attach;
        PollEventCB callBack;
    };
    unordered_map<int, Poll_Record::Ptr > _event_map;
#endif //HAS_EPOLL

    //定时器相关
    multimap<uint64_t,DelayTask::Ptr > _delayTask;
    //保持日志可用
    Logger::Ptr _logger;
};


class EventPollerPool :
        public std::enable_shared_from_this<EventPollerPool> ,
        public TaskExecutorGetterImp {
public:
    typedef std::shared_ptr<EventPollerPool> Ptr;
    ~EventPollerPool(){};

    /**
     * 获取单例
     * @return
     */
    static EventPollerPool &Instance();

    /**
     * 设置EventPoller个数，在EventPollerPool单例创建前有效
     * 在不调用此方法的情况下，默认创建thread::hardware_concurrency()个EventPoller实例
     * @param size  EventPoller个数，如果为0则为thread::hardware_concurrency()
     */
    static void setPoolSize(int size = 0);

    /**
     * 获取第一个实例
     * @return
     */
    EventPoller::Ptr getFirstPoller();

    /**
     * 根据负载情况获取轻负载的实例
     * 如果优先返回当前线程，那么会返回当前线程
     * 返回当前线程的目的是为了提高线程安全性
     * @return
     */
    EventPoller::Ptr getPoller();

    /**
     * 设置 getPoller() 是否优先返回当前线程
     * 在批量创建Socket对象时，如果优先返回当前线程，
     * 那么将导致负载不够均衡，所以可以暂时关闭然后再开启
     * @param flag 是否优先返回当前线程
     */
    void preferCurrentThread(bool flag = true);
private:
    EventPollerPool() ;
private:
    bool _preferCurrentThread = true;
    static int s_pool_size;
};

}  // namespace toolkit
#endif /* EventPoller_h */<|MERGE_RESOLUTION|>--- conflicted
+++ resolved
@@ -112,20 +112,11 @@
     DelayTask::Ptr doDelayTask(uint64_t delayMS, function<uint64_t()> &&task);
 
     /**
-<<<<<<< HEAD
-     * TODO: write comment
+     * TODO: write comment here 
      * @param task 任务，返回值为0时代表不再重复任务，否则为下次执行延时，如果任务中抛异常，那么默认不重复任务
      * @return 可取消的任务标签
      */
-    DelayTask::Ptr doTaskOnPollerThread(function<void()> &&task);
-=======
-     * TODO: write comment here
-     * @param task 任务，返回值为0时代表不再重复任务，否则为下次执行延时，如果任务中抛异常，那么默认不重复任务
-     * @return 可取消的任务标签
-     */
     void doTaskOnPollerThread(function<void()> &&task);
-
->>>>>>> 5aedb19e
 
     /**
      * 获取当前线程关联的Poller实例
